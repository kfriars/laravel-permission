--- conflicted
+++ resolved
@@ -178,29 +178,14 @@
     'column_names' => [
 
         /*
-<<<<<<< HEAD
          * Change this if you want to name the related model primary key other than
          * `model_id`.
          *
          * For example, this would be nice if your primary keys are all UUIDs. In
-=======
-         * Change this if you want to name the related model primary key other than 
-         * `model_id`.
-         *
-         * For example, this would be nice if your primary keys are all UUIDs. In 
->>>>>>> 74eea483
          * that case, name this `model_uuid`.
          */
         'model_morph_key' => 'model_id',
     ],
-<<<<<<< HEAD
-=======
-
-    /*
-     * By default all permissions will be cached for 24 hours unless a permission or
-     * role is updated. Then the cache will be flushed immediately.
-     */
->>>>>>> 74eea483
 
     /*
      * When set to true, the required permission/role names are added to the exception
